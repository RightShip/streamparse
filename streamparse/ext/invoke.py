--- conflicted
+++ resolved
@@ -21,11 +21,8 @@
 from random import shuffle
 
 from invoke import run, task
-<<<<<<< HEAD
 from itertools import chain
-=======
 from six import string_types
->>>>>>> df762d5a
 
 from ..contextmanagers import ssh_tunnel
 from .util import (get_env_config, get_topology_definition,
@@ -42,7 +39,6 @@
 # @task("setup")
 
 
-<<<<<<< HEAD
 def get_specified_storm_version():
     deps_tree = run("lein deps :tree", hide=True).stdout
     pattern = r"""\[storm "([0-9A-Za-z\.]+)"\]"""
@@ -79,8 +75,6 @@
         return True
 
 
-=======
->>>>>>> df762d5a
 def get_user_tasks():
     """Get tasks defined in a user's tasks.py and fabric.py file which is
     assumed to be in the current working directory.
@@ -232,11 +226,7 @@
     print("Routing Python logging to {}.".format(log_path))
     sys.stdout.flush()
     cmd.append("--option 'streamparse.log.path=\"{}\"'"
-<<<<<<< HEAD
-       .format(log_path))
-=======
                .format(log_path))
->>>>>>> df762d5a
     cmd.append("--option 'streamparse.log.level=\"debug\"'")
 
     if options is None:
