--- conflicted
+++ resolved
@@ -184,13 +184,8 @@
 
 
 @task(pre=["prepare_topology"])
-<<<<<<< HEAD
-def submit_topology(name=None, env_name="prod", par=2, options=None,
-                    force=False, debug=False, wait=None):
-=======
 def submit_topology(name=None, env_name="prod", workers=2, ackers=2, 
-                    options=None, force=False, debug=False):
->>>>>>> 0b574850
+                    options=None, force=False, debug=False, wait=None):
     """Submit a topology to a remote Storm cluster."""
     prepare_topology()
 
