"""
Utilities for interprocess communication between Python and Storm.
"""

from __future__ import absolute_import, print_function, unicode_literals

try:
    import simplejson as json
except ImportError:
    import json
import logging
import os
import sys
from collections import deque

from six import PY3


<<<<<<< HEAD
_MAX_MESSAGE_SIZE = 16777216
=======
config = context = None
storm_log = logging.getLogger('streamparse')

>>>>>>> 8c9ec483
_MAX_BLANK_MSGS = 500
_MAX_LINES = 100
# queue up commands we read while trying to read task IDs
_pending_commands = deque()
# queue up task IDs we read while trying to read commands/tuples
_pending_task_ids = deque()
# we'll redirect stdout, but we'll save original for communication to Storm
_stdout = sys.stdout
_stderr = sys.stderr


class StormIPCException(Exception):
    pass


class LogStream(object):
    """Object that implements enough of the Python stream API to be used as
    sys.stdout and sys.stderr. Messages are written to the Python logger.
    """
    def __init__(self, logger):
        self.logger = logger

    def write(self, message):
        for line in message.split('\n'):
            try:
                self.logger.info(line)
            except:
                # There's been an issue somewhere in the logging sub-system
                # so we'll put stderr and stdout back to their originals and
                # raise the exception which will cause Storm to choke
                sys.stdout = _stdout
                sys.stderr = _stderr
                raise


class Tuple(object):
    """Storm's primitive data type passed around via streams.

    :ivar id: the ID of the tuple.
    :type id: str
    :ivar component: component that the tuple was generated from.
    :type component: str
    :ivar stream: the stream that the tuple was emitted into.
    :type stream: str
    :ivar task: the task the tuple was generated from.
    :type task: int
    :ivar values: the payload of the tuple where data is stored.
    :type values: list
    """

    __slots__ = ['id', 'component', 'stream', 'task', 'values']

    def __init__(self, id, component, stream, task, values):
        self.id = id
        self.component = component
        self.stream = stream
        self.task = task
        self.values = values

    def __repr__(self):
        return ('Tuple(id={!r}, component={!r}, stream={!r}, task={!r}, '
                'values={!r})'
                .format(self.id, self.component, self.stream, self.task,
                        self.values))


# Message recieving

def read_message_lines():
    lines = blank_lines = 0

    while True:
        line = sys.stdin.readline()[0:-1]  # ignore new line
        if line == 'end':
            break
        lines += 1

        # If Storm starts to send us a series of blank lines, after awhile we
        # have to assume that the pipe to the Storm supervisor is broken, this
        # is one of the more annoying parts of Petrel and we should probably
        # tune _MAX_BLANK_MSGS
        if line == '':
            blank_lines += 1
            if blank_lines >= _MAX_BLANK_MSGS:
                raise StormIPCException(('{:,} blank lines received, assuming '
                                         'pipe to Storm supervisor is '
                                         'broken'.format(blank_lines)))

        if lines >= _MAX_LINES:
            raise StormIPCException(('Message exceeds {:,} lines, assuming '
                                     'this is an error.'.format(lines)))

        yield line


def read_message():
    """Read a message from Storm, reconstruct newlines appropriately."""
    message = ''.join('{}\n'.format(line) for line in read_message_lines())
    return json.loads(message)


def read_task_ids():
    if _pending_task_ids:
        return _pending_task_ids.popleft()
    else:
        msg = read_message()
        while not isinstance(msg, list):
            _pending_commands.append(msg)
            msg = read_message()
        return msg


def read_command():
    if _pending_commands:
        return _pending_commands.popleft()
    else:
        msg = read_message()
        while isinstance(msg, list):
            _pending_task_ids.append(msg)
            msg = read_message()
        return msg


def read_tuple():
    cmd = read_command()
    return Tuple(cmd['id'], cmd['comp'], cmd['stream'], cmd['task'],
                 cmd['tuple'])


def read_handshake():
    """Read and process an initial handshake message from Storm."""
    storm_log = logging.getLogger('streamparse')
    # Redirect stdout and stderr to ensure that print statements/functions
    # won't crash the Storm Java worker
    sys.stdout = LogStream(logging.getLogger('streamparse.stdout'))
    sys.stderr = LogStream(logging.getLogger('streamparse.stderr'))

    msg = read_message()
    storm_log.info('Received initial handshake from Storm: %r', msg)
    # Write a blank PID file out to the pidDir
    pid_dir = msg['pidDir']
    pid = os.getpid()
    open('{}/{}'.format(pid_dir, str(pid)), 'w').close()
    send_message({'pid': pid})
    storm_log.info('Process ID sent to Storm')

    return msg['conf'], msg['context']


# Message sending

def send_message(message):
    """Send a message to Storm via stdout"""
    wrapped_msg = "{}\nend\n".format(json.dumps(message)).encode('utf-8')
    if PY3:
        _stdout.buffer.flush()
        _stdout.buffer.write(wrapped_msg)
    else:
        _stdout.write(wrapped_msg)
    _stdout.flush()<|MERGE_RESOLUTION|>--- conflicted
+++ resolved
@@ -16,13 +16,9 @@
 from six import PY3
 
 
-<<<<<<< HEAD
-_MAX_MESSAGE_SIZE = 16777216
-=======
 config = context = None
 storm_log = logging.getLogger('streamparse')
 
->>>>>>> 8c9ec483
 _MAX_BLANK_MSGS = 500
 _MAX_LINES = 100
 # queue up commands we read while trying to read task IDs
@@ -154,7 +150,6 @@
 
 def read_handshake():
     """Read and process an initial handshake message from Storm."""
-    storm_log = logging.getLogger('streamparse')
     # Redirect stdout and stderr to ensure that print statements/functions
     # won't crash the Storm Java worker
     sys.stdout = LogStream(logging.getLogger('streamparse.stdout'))
