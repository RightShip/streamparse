--- conflicted
+++ resolved
@@ -30,14 +30,9 @@
         for line in host_output.stdout:
             print(line)
 
-<<<<<<< HEAD
-
-def tail_topology(topology_name=None, env_name=None, pattern=None, follow=True,
-                  num_lines=10, override_name=None):
-=======
+            
 def tail_topology(topology_name=None, env_name=None, pattern=None, follow=False,
                   num_lines=10, override_name=None, config_file=None):
->>>>>>> d638c301
     """Follow (tail -f) the log files on remote Storm workers.
 
     Will use the `log_path` and `workers` properties from config.json.
@@ -45,9 +40,8 @@
     if override_name is not None:
         topology_name = override_name
     else:
-<<<<<<< HEAD
-        topology_name = get_topology_definition(topology_name)[0]
-    env_name, env_config = get_env_config(env_name)
+        topology_name = get_topology_definition(topology_name, config_file=config_file)[0]
+    env_name, env_config = get_env_config(env_name, config_file=config_file)
 
     env_dict = get_config_dict(env_name)
     log_path = env_dict['log_path']
@@ -56,10 +50,6 @@
                          'or the `path` key in the `log` dict for your '
                          'environment in your config.json.')
 
-=======
-        topology_name = get_topology_definition(topology_name, config_file=config_file)[0]
-    env_name, env_config = get_env_config(env_name, config_file=config_file)
->>>>>>> d638c301
     with ssh_tunnel(env_config) as (host, port):
         nimbus_client = get_nimbus_client(env_config, host=host, port=port)
         is_old_storm = nimbus_storm_version(nimbus_client) < parse_version('1.0')
