'''
This package makes it easier to work with Storm and Python.

:organization: Parsely
'''

from __future__ import absolute_import, print_function, unicode_literals

<<<<<<< HEAD
import logging

from . import (bolt, cmdln, component, contextmanagers, debug, decorators, dsl,
               spout, storm)
from .version import __version__, VERSION

# Enable default NullHandler to prevent "No handlers could be found for logger"
# https://lukasa.co.uk/2014/05/A_Brief_Digression_About_Logging/
logging.getLogger(__name__).addHandler(logging.NullHandler())

__all__ = ['bolt', 'cmdln', 'component', 'contextmanagers', 'debug',
           'decorators', 'dsl', 'spout', 'storm', '__version__', 'VERSION']
=======
import streamparse.bolt
import streamparse.component
import streamparse.contextmanagers
import streamparse.debug
import streamparse.decorators
import streamparse.dsl
import streamparse.spout
import streamparse.storm
from streamparse.version import __version__, VERSION

__all__ = [
    'bolt',
    'component',
    'contextmanagers',
    'debug',
    'decorators',
    'dsl',
    'spout',
    'storm',
    '__version__',
    'VERSION',
]
>>>>>>> 2434e78d

__license__ = """
Copyright 2014-2015 Parsely, Inc.

Licensed under the Apache License, Version 2.0 (the "License");
you may not use this file except in compliance with the License.
You may obtain a copy of the License at

    http://www.apache.org/licenses/LICENSE-2.0

Unless required by applicable law or agreed to in writing, software
distributed under the License is distributed on an "AS IS" BASIS,
WITHOUT WARRANTIES OR CONDITIONS OF ANY KIND, either express or implied.
See the License for the specific language governing permissions and
limitations under the License.
"""<|MERGE_RESOLUTION|>--- conflicted
+++ resolved
@@ -6,10 +6,9 @@
 
 from __future__ import absolute_import, print_function, unicode_literals
 
-<<<<<<< HEAD
 import logging
 
-from . import (bolt, cmdln, component, contextmanagers, debug, decorators, dsl,
+from . import (bolt, cli, component, contextmanagers, debug, decorators, dsl,
                spout, storm)
 from .version import __version__, VERSION
 
@@ -19,30 +18,6 @@
 
 __all__ = ['bolt', 'cmdln', 'component', 'contextmanagers', 'debug',
            'decorators', 'dsl', 'spout', 'storm', '__version__', 'VERSION']
-=======
-import streamparse.bolt
-import streamparse.component
-import streamparse.contextmanagers
-import streamparse.debug
-import streamparse.decorators
-import streamparse.dsl
-import streamparse.spout
-import streamparse.storm
-from streamparse.version import __version__, VERSION
-
-__all__ = [
-    'bolt',
-    'component',
-    'contextmanagers',
-    'debug',
-    'decorators',
-    'dsl',
-    'spout',
-    'storm',
-    '__version__',
-    'VERSION',
-]
->>>>>>> 2434e78d
 
 __license__ = """
 Copyright 2014-2015 Parsely, Inc.
