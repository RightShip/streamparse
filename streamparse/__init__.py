--- conflicted
+++ resolved
@@ -6,35 +6,30 @@
 
 from __future__ import absolute_import, print_function, unicode_literals
 
-<<<<<<< HEAD
-from . import storm, cmdln, contextmanagers, debug, decorators
-from .storm import bolt, component, spout
-from .version import __version__, VERSION
-
-__all__ = [
-    'storm',
-    'cmdln',
-    'contextmanagers',
-    'debug',
-    'decorators',
-    'bolt',
-    'component',
-    'spout',
-    '__version__',
-    'VERSION',
-]
-=======
 import streamparse.bolt
 import streamparse.cmdln
 import streamparse.component
 import streamparse.contextmanagers
 import streamparse.debug
 import streamparse.decorators
+import streamparse.dsl
 import streamparse.spout
 import streamparse.storm
 from streamparse.version import __version__, VERSION
 
->>>>>>> b659f407
+__all__ = [
+    'bolt',
+    'cmdln',
+    'component',
+    'contextmanagers',
+    'debug',
+    'decorators',
+    'dsl',
+    'spout',
+    'storm',
+    '__version__',
+    'VERSION',
+]
 
 __license__ = """
 Copyright 2014-2015 Parsely, Inc.
