--- conflicted
+++ resolved
@@ -15,10 +15,7 @@
 import streamparse.ipc
 import streamparse.spout
 from streamparse.version import __version__, VERSION
-<<<<<<< HEAD
-=======
 
->>>>>>> 84283ab7
 
 __license__ = """
 Copyright 2014 Parsely, Inc.
