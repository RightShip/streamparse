"""Base primititve classes for working with Storm."""
from __future__ import absolute_import, print_function, unicode_literals

import io
import logging
import os
import sys
from collections import deque, namedtuple
<<<<<<< HEAD
from os.path import join
=======
from logging.handlers import RotatingFileHandler
>>>>>>> 78a5cd92
from threading import RLock
from traceback import format_exc

try:
    import simplejson as json
except ImportError:
    import json


# Support for Storm Log levels as per STORM-414
_STORM_LOG_TRACE = 0
_STORM_LOG_DEBUG = 1
_STORM_LOG_INFO = 2
_STORM_LOG_WARN = 3
_STORM_LOG_ERROR = 4
_STORM_LOG_LEVELS = {
    'trace': _STORM_LOG_TRACE,
    'debug': _STORM_LOG_DEBUG,
    'info': _STORM_LOG_INFO,
    'warn': _STORM_LOG_WARN,
    'warning': _STORM_LOG_WARN,
    'error': _STORM_LOG_ERROR,
    'critical': _STORM_LOG_ERROR
}
_PYTHON_LOG_LEVELS = {
    'critical': logging.CRITICAL,
    'error': logging.ERROR,
    'warning': logging.WARNING,
    'warn': logging.WARNING,
    'info': logging.INFO,
    'debug': logging.DEBUG,
    'trace': logging.DEBUG
}


log = logging.getLogger(__name__)


class StormHandler(logging.Handler):
    """Handler that will send messages back to Storm."""

    def __init__(self, stream=None):
        """ Initialize handler """
        if stream is None:
            stream = sys.stdout
        super(StormHandler, self).__init__()
        self._component = Component(output_stream=stream)

    def emit(self, record):
        """
        Emit a record.

        If a formatter is specified, it is used to format the record.
        If exception information is present, it is formatted using
        traceback.print_exception and sent to Storm.
        """
        try:
            msg = self.format(record)
            level = _STORM_LOG_LEVELS.get(record.levelname.lower(),
                                          _STORM_LOG_INFO)
            self._component.send_message({'command': 'log', 'msg': str(msg),
                                          'level': level})
        except Exception:
            self.handleError(record)


class LogStream(object):
    """Object that implements enough of the Python stream API to be used as
    sys.stdout. Messages are written to the Python logger.
    """
    def __init__(self, logger):
        self.logger = logger

    def write(self, message):
        if message.strip() == "":
            return  # skip blank lines

        try:
            self.logger.info(message)
        except:
            # There's been an issue somewhere in the logging sub-system
            # so we'll put stderr and stdout back to their originals and
            # raise the exception which will cause Storm to choke
            sys.stdout = sys.__stdout__
            raise

    def flush(self):
        """No-op method to prevent crashes when someone does
        sys.stdout.flush.
        """
        pass


Tuple = namedtuple('Tuple', 'id component stream task values')
"""Storm's primitive data type passed around via streams.

:ivar id: the ID of the tuple.
:type id: str
:ivar component: component that the tuple was generated from.
:type component: str
:ivar stream: the stream that the tuple was emitted into.
:type stream: str
:ivar task: the task the tuple was generated from.
:type task: int
:ivar values: the payload of the tuple where data is stored.
:type values: list
"""


class Component(object):
    """Base class for Spouts and Bolts which contains class methods for
    logging messages back to the Storm worker process.


    :ivar input_stream: The ``file``-like object to use to retrieve commands
                        from Storm.  Defaults to ``sys.stdin``.
    :ivar output_stream: The ``file``-like object to send messages to Storm with.
                         Defaults to ``sys.stdout``.
    :ivar topology_name: The name of the topology sent by Storm in the initial
                         handshake.
    :ivar task_id: The numerical task ID for this component, as sent by Storm in
                   the initial handshake.
    :ivar component_name: The name of this component, as sent by Storm in the
                          initial handshake.
    :ivar debug: A ``bool`` indicating whether or not Storm is running in debug
                 mode.  Specified by the `topology.debug` Storm setting.
    :ivar storm_conf: A ``dict`` containing the configuration values sent by
                      Storm in the initial handshake with this component.
    :ivar context: The context of where this component is in the topology.  See
                   `the Storm Multi-Lang protocol documentation <https://storm.apache.org/documentation/Multilang-protocol.html>`__
                   for details.
    :ivar pid: An ``int`` indicating the process ID of this component as
               retrieved by ``os.getpid()``.
    :ivar logger: A logger to use with this component.

                  .. note::
                    Using ``Component.logger`` combined with the
                    :class:`streamparse.storm.component.StormHandler` handler is
                    the recommended way for logging messages from your
                    component. If you use ``Component.log`` instead, the logging
                    messages will *always* be sent to Storm, even if they are
                    ``debug`` level messages and you are running in production.
                    Using :class:`streamparse.storm.component.StormHandler`
                    ensures that you will instead have your logging messages
                    filtered on the Python side and only have the messages you
                    actually want logged serialized and sent to Storm.
    """


    def __init__(self, input_stream=sys.stdin, output_stream=sys.stdout):
        # Ensure we don't fall back on the platform-dependent encoding and always
        # use UTF-8 https://docs.python.org/3.4/library/sys.html#sys.stdin
        if hasattr(input_stream, 'buffer'):
            input_stream = io.TextIOWrapper(input_stream.buffer,
                                            encoding='utf-8')
        self.input_stream = input_stream
        # Python 2 stdout does not have buffer, and neither would a StringIO
        # object like nose replaces sys.stdout with
        if hasattr(output_stream, 'buffer'):
            output_stream = output_stream.buffer
        self.output_stream = output_stream
        self.topology_name = None
        self.task_id = None
        self.component_name = None
        self.debug = None
        self.storm_conf = None
        self.context = None
        self.pid = os.getpid()
        self.logger = None
        # pending commands/tuples we read while trying to read task IDs
        self._pending_commands = deque()
        # pending task IDs we read while trying to read commands/tuples
        self._pending_task_ids = deque()
        self._reader_lock = RLock()
        self._writer_lock = RLock()

    def _setup_component(self, storm_conf, context):
        """Add helpful instance variables to component after initial handshake
        with Storm.  Also configure logging.
        """
        self.topology_name = storm_conf.get('topology.name', '')
        self.task_id = context.get('taskid', '')
        self.component_name = context.get('task->component', {})\
                                      .get(str(self.task_id), '')
        self.debug = storm_conf.get("topology.debug", False)
        self.storm_conf = storm_conf
        self.context = context
        self.logger = logging.getLogger('.'.join((__name__,
                                                  self.component_name)))
        # Set up logging
        log_path = self.storm_conf.get('streamparse.log.path')
        if log_path:
            root_log = logging.getLogger()
            max_bytes = self.storm_conf.get('streamparse.log.max_bytes',
                                            1000000)  # 1 MB
            backup_count = self.storm_conf.get('streamparse.log.backup_count',
                                               10)
            log_file = ('{log_path}/streamparse_{topology_name}_{component_name}'
                        '_{task_id}_{pid}.log'
                        .format(log_path=log_path,
                                topology_name=self.topology_name,
                                component_name=self.component_name,
                                task_id=self.task_id,
                                pid=self.pid))
            handler = RotatingFileHandler(log_file, maxBytes=max_bytes,
                                          backupCount=backup_count)
            formatter = logging.Formatter('%(asctime)s - %(name)s - '
                                          '%(levelname)s - %(message)s')
            handler.setFormatter(formatter)
            root_log.addHandler(handler)
            log_level = self.storm_conf.get('streamparse.log.level', 'info')
            log_level = _PYTHON_LOG_LEVELS.get(log_level, logging.INFO)
            if self.debug:
                # potentially override logging that was provided if
                # topology.debug was set to true
                log_level = logging.DEBUG
            root_log.setLevel(log_level)
        else:
            self.send_message({'command': 'log',
                               'msg': ('WARNING: streamparse logging is not '
                                       'configured. Please set streamparse.log.'
                                       'path in your config.json.')})
        # Redirect stdout to ensure that print statements/functions
        # won't disrupt the multilang protocol
        sys.stdout = LogStream(logging.getLogger('streamparse.stdout'))

    def read_message(self):
        """Read a message from Storm, reconstruct newlines appropriately.

        All of Storm's messages (for either Bolts or Spouts) should be of the
        form::

            '<command or task_id form prior emit>\\nend\\n'

        Command example, an incoming tuple to a bolt::

            '{ "id": "-6955786537413359385",  "comp": "1", "stream": "1", "task": 9, "tuple": ["snow white and the seven dwarfs", "field2", 3]}\\nend\\n'

        Command example for a Spout to emit it's next tuple::

            '{"command": "next"}\\nend\\n'

        Example, the task IDs a prior emit was sent to::

            '[12, 22, 24]\\nend\\n'

        The edge case of where we read ``''`` from ``input_stream`` indicating
        EOF, usually means that communication with the supervisor has been
        severed.
        """
        msg = ""
        num_blank_lines = 0
        while True:
            # readline will return trailing \n so that output is unambigious, we
            # should only have line == '' if we're at EOF
            with self._reader_lock:
                line = self.input_stream.readline()
            if line == 'end\n':
                break
            elif line == '':
                log.error("Received EOF while trying to read stdin from Storm, "
                           "pipe appears to be broken, exiting.")
                sys.exit(1)
            elif line == '\n':
                num_blank_lines += 1
                if num_blank_lines % 1000 == 0:
                    log.warn("While trying to read a command or pending task "
                             "ID, Storm has instead sent %s '\\n' messages.",
                             num_blank_lines)
                continue

            msg = '{}{}\n'.format(msg, line[0:-1])

        try:
            return json.loads(msg)
        except Exception:
            log.error("JSON decode error for message: %r", msg, exc_info=True)
            raise

    def read_task_ids(self):
        if self._pending_task_ids:
            return self._pending_task_ids.popleft()
        else:
            msg = self.read_message()
            while not isinstance(msg, list):
                self._pending_commands.append(msg)
                msg = self.read_message()
            return msg

    def read_command(self):
        if self._pending_commands:
            return self._pending_commands.popleft()
        else:
            msg = self.read_message()
            while isinstance(msg, list):
                self._pending_task_ids.append(msg)
                msg = self.read_message()
            return msg

    def read_tuple(self):
        cmd = self.read_command()
        return Tuple(cmd['id'], cmd['comp'], cmd['stream'], cmd['task'],
                     cmd['tuple'])

    def read_handshake(self):
        """Read and process an initial handshake message from Storm."""
        msg = self.read_message()
        pid_dir, _conf, _context = msg['pidDir'], msg['conf'], msg['context']

        # Write a blank PID file out to the pidDir
        open(join(pid_dir, str(self.pid)), 'w').close()
        self.send_message({'pid': self.pid})

        return _conf, _context

    def send_message(self, message):
        """Send a message to Storm via stdout."""
        if not isinstance(message, dict):
            log.error("%s.%d attempted to send a non dict message to Storm: %r",
                       self.component_name, self.pid, message)
            return

        wrapped_msg = "{}\nend\n".format(json.dumps(message)).encode('utf-8')

        with self._writer_lock:
            self.output_stream.flush()
            self.output_stream.write(wrapped_msg)
            self.output_stream.flush()

    def raise_exception(self, exception, tup=None):
        """Report an exception back to Storm via logging.

        :param exception: a Python exception.
        :param tup: a :class:`Tuple` object.
        """
        if tup:
            message = ('Python {exception_name} raised while processing tuple '
                       '{tup!r}\n{traceback}')
        else:
            message = 'Python {exception_name} raised\n{traceback}'
        message = message.format(exception_name=exception.__class__.__name__,
                                 tup=tup,
                                 traceback=format_exc())
        self.send_message({'command': 'error', 'msg': str(message)})
        self.send_message({'command': 'sync'})  # sync up right away

    def log(self, message, level=None):
        """Log a message to Storm optionally providing a logging level.

        :param message: the log message to send to Storm.
        :type message: str
        :param level: the logging level that Storm should use when writing the
                      ``message``. Can be one of: trace, debug, info, warn, or
                      error (default: ``info``).
        :type level: str

        .. warning::

          This will send your message to Storm regardless of what level you
          specify.  In almost all cases, you are better of using
          ``Component.logger`` with a
          :class:`streamparse.storm.component.StormHandler`, because the
          filtering will happen on the Python side (instead of on the Java side
          after taking the time to serialize your message and send it to Storm).
        """
        level = _STORM_LOG_LEVELS.get(level, _STORM_LOG_INFO)
        self.send_message({'command': 'log', 'msg': str(message),
                           'level': level})<|MERGE_RESOLUTION|>--- conflicted
+++ resolved
@@ -6,11 +6,8 @@
 import os
 import sys
 from collections import deque, namedtuple
-<<<<<<< HEAD
+from logging.handlers import RotatingFileHandler
 from os.path import join
-=======
-from logging.handlers import RotatingFileHandler
->>>>>>> 78a5cd92
 from threading import RLock
 from traceback import format_exc
 
