language: python
sudo: false
python:
  - "2.7"
<<<<<<< HEAD
  - "3.3"
  - "3.4"
=======
  - "pypy"
>>>>>>> 853e1d9a

install:
  - "python setup.py --version"
  - "travis_retry pip install -r requirements.txt"
  - if [ ${TRAVIS_PYTHON_VERSION:0:1} == "2" ]; then travis_retry pip install contextlib2; fi

script: nosetests<|MERGE_RESOLUTION|>--- conflicted
+++ resolved
@@ -2,12 +2,9 @@
 sudo: false
 python:
   - "2.7"
-<<<<<<< HEAD
   - "3.3"
   - "3.4"
-=======
   - "pypy"
->>>>>>> 853e1d9a
 
 install:
   - "python setup.py --version"
