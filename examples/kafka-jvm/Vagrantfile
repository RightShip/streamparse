--- conflicted
+++ resolved
@@ -50,20 +50,7 @@
       },
 
       :kafka => {
-<<<<<<< HEAD
-        :version => "0.8.1.1",
-        :download_url => "http://mirror.its.dal.ca/apache/kafka",
-        :checksum => "123c72a6d7562db836c71362ae9c6bc21e9549cf20c97cccf9acef0a83118f74",
-        :port => "9092",
         :broker_host_name => "streamparse-box",
-        :home_dir => "/opt/kafka",
-        :data_dir => "/var/kafka"
-=======
-        # :version => "0.8.1.1",
-        # :download_url => "http://mirror.its.dal.ca/apache/kafka",
-        # :checksum => "123c72a6d7562db836c71362ae9c6bc21e9549cf20c97cccf9acef0a83118f74",
-        :broker_host_name => "streamparse-box",
->>>>>>> 8e38bf11
       },
 
       :storm => {
